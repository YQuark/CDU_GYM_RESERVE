--- conflicted
+++ resolved
@@ -316,15 +316,6 @@
             except Exception:
                 ctype = ""
 
-<<<<<<< HEAD
-        # 确认弹窗（如有）
-        dialog_selectors = _as_selector_list(ORDER_DIALOG_CONFIRM_SELECTORS)
-        _confirm_dialog(
-            page,
-            dialog_selectors,
-            fallback_selectors=submit_selectors,
-        )
-=======
             data: Any = None
             try:
                 if "application/json" in ctype:
@@ -378,7 +369,7 @@
                     dom_ok = True
             except Exception:
                 pass
->>>>>>> af2f8439
+
 
             if not dom_ok:
                 current_url = page.url
